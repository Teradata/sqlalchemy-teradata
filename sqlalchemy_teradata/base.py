--- conflicted
+++ resolved
@@ -13,12 +13,8 @@
 from sqlalchemy.sql import compiler
 from sqlalchemy.sql import table
 from sqlalchemy.sql.expression import ClauseElement, Executable
-<<<<<<< HEAD
+from .restricted_words import restricted_words
 
-=======
-from sqlalchemy.types import INTEGER, SMALLINT, BIGINT, DECIMAL, DATE
-from .restricted_words import restricted_words
->>>>>>> e2111ba2
 import re
 
 
