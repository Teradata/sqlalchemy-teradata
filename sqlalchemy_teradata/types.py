--- conflicted
+++ resolved
@@ -8,12 +8,8 @@
 from sqlalchemy import util
 from sqlalchemy import types
 from sqlalchemy.sql import sqltypes, operators
-<<<<<<< HEAD
 
 import datetime, decimal
-=======
-import datetime
->>>>>>> 557b52bf
 import warnings
 import teradata.datatypes as td_dtypes
 
