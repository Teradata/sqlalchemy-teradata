--- conflicted
+++ resolved
@@ -182,8 +182,6 @@
         assert(self._compile(PERIOD_DATE())               == 'PERIOD(DATE)')
         assert(self._compile(PERIOD_TIME())               == 'PERIOD(TIME)')
         assert(self._compile(PERIOD_TIMESTAMP())          == 'PERIOD(TIMESTAMP)')
-<<<<<<< HEAD
-=======
 
     def test_compile_binary(self):
         """
@@ -197,7 +195,6 @@
         assert(self._compile(BLOB(length=4, multiplier='M')) == 'BLOB(4M)')
         assert(self._compile(BLOB(length=4, multiplier='G')) == 'BLOB(4G)')
         assert(self._compile(BLOB(length=4, multiplier='X')) == 'BLOB(4X)')
->>>>>>> 7265720b
 
     def test_compile_character(self):
         """
